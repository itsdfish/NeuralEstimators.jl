--- conflicted
+++ resolved
@@ -39,12 +39,9 @@
 AlgebraOfGraphics = "0.8"
 BSON = "0.3"
 CSV = "0.10"
-<<<<<<< HEAD
-ColorSchemes = "3"
-=======
+ColorSchemes = "2, 3"
 CairoMakie = "0.12"
 CUDA = "4, 5"
->>>>>>> 2750d8a9
 DataFrames = "1"
 Distances = "0.10, 0.11"
 Flux = "0.14"
